--- conflicted
+++ resolved
@@ -13,12 +13,7 @@
 OBJECTIVE=Solve world hunger
 # For backwards compatibility
 # FIRST_TASK can be used instead of INITIAL_TASK
-<<<<<<< HEAD
 INITIAL_TASK=Develop a task list
 
 # APP CONFIG
-# Set to true to enable command line args support
-ENABLE_COMMAND_LINE_ARGS=false
-=======
-INITIAL_TASK=Develop a task list
->>>>>>> 60532a21
+# Set to true to enable command line args support