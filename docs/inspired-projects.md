--- conflicted
+++ resolved
@@ -95,7 +95,6 @@
     - Description: Chippr-AGI is an open-source framework that uses AI models to automate task creation and prioritization. NodeJS, Redis, OpenAI/LLAMA
     - Author: [Cody Burns](https://github.com/realcodywburns)
     - Twitter: https://twitter.com/DontPanicBurns
-<<<<<<< HEAD
 1. [Agent-LLM](https://github.com/Josh-XT/Agent-LLM)
 
     - Description: Agent-LLM is a dynamic AI task management assistant with adaptive memory, web browsing, code evaluation, and a versatile plugin system for seamless integration with various AI providers and models both locally and remotely hosted.
@@ -103,9 +102,7 @@
     - Author: [Josh XT](https://github.com/Josh-XT)
 
     - Twitter: https://twitter.com/Josh_XT
-=======
 1. [sharpagi](https://github.com/sathyarajv/sharpagi)
     - Description: C# dotnet implementation of BabyAGI.
     - Author: [Sathyaraj Vadivel](https://github.com/sathyarajv)
-    - Twitter: https://twitter.com/sathyarajv
->>>>>>> a3902c7e
+    - Twitter: https://twitter.com/sathyarajv