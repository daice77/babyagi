--- conflicted
+++ resolved
@@ -6,14 +6,6 @@
 from collections import deque
 from typing import Dict, List
 from dotenv import load_dotenv
-<<<<<<< HEAD
-
-# Parse arguments for optional extensions
-parser = argparse.ArgumentParser()
-parser.add_argument('-e', '--env', nargs='+', help='filenames for env')
-args = parser.parse_args()
-=======
->>>>>>> 6970b6e3
 
 # Load default environment variables (.env)
 load_dotenv()
@@ -23,13 +15,6 @@
 assert OPENAI_API_KEY, "OPENAI_API_KEY environment variable is missing from .env"
 
 OPENAI_API_MODEL = os.getenv("OPENAI_API_MODEL", "gpt-3.5-turbo")
-<<<<<<< HEAD
-assert OPENAI_API_MODEL, "OPENAI_API_MODEL environment variable is missing from .env"
-
-if "gpt-4" in OPENAI_API_MODEL.lower():
-    print("\033[91m\033[1m"+"\n*****USING GPT-4. POTENTIALLY EXPENSIVE. MONITOR YOUR COSTS*****" + "\033[0m\033[0m")
-=======
->>>>>>> 6970b6e3
 
 PINECONE_API_KEY = os.getenv("PINECONE_API_KEY", "")
 assert PINECONE_API_KEY, "PINECONE_API_KEY environment variable is missing from .env"
@@ -66,16 +51,11 @@
 if "gpt-4" in OPENAI_API_MODEL.lower():
     print("\033[91m\033[1m"+"\n*****USING GPT-4. POTENTIALLY EXPENSIVE. MONITOR YOUR COSTS*****"+"\033[0m\033[0m")
 
-print("\033[94m\033[1m"+"\n*****OBJECTIVE*****\n"+"\033[0m\033[0m")
+# Print OBJECTIVE
+print("\033[94m\033[1m" + "\n*****OBJECTIVE*****\n" + "\033[0m\033[0m")
 print(f"{OBJECTIVE}")
 
-<<<<<<< HEAD
-# Print OBJECTIVE
-print("\033[96m\033[1m" + "\n*****OBJECTIVE*****\n" + "\033[0m\033[0m")
-print(OBJECTIVE)
-=======
 print("\033[93m\033[1m"+"\nInitial task:"+"\033[0m\033[0m"+f" {INITIAL_TASK}")
->>>>>>> 6970b6e3
 
 # Configure OpenAI and Pinecone
 openai.api_key = OPENAI_API_KEY
@@ -106,32 +86,6 @@
 
 
 def openai_call(prompt: str, model: str = OPENAI_API_MODEL, temperature: float = 0.5, max_tokens: int = 100):
-<<<<<<< HEAD
-    if not model.startswith('gpt-'):
-        # Use completion API
-        response = openai.Completion.create(
-            engine=model,
-            prompt=prompt,
-            temperature=temperature,
-            max_tokens=max_tokens,
-            top_p=1,
-            frequency_penalty=0,
-            presence_penalty=0
-        )
-        return response.choices[0].text.strip()
-    else:
-        # Use chat completion API
-        messages = [{"role": "user", "content": prompt}]
-        response = openai.ChatCompletion.create(
-            model=model,
-            messages=messages,
-            temperature=temperature,
-            max_tokens=max_tokens,
-            n=1,
-            stop=None,
-        )
-        return response.choices[0].message.content.strip()
-=======
     while True:
         try:
             if not model.startswith('gpt-'):
@@ -163,7 +117,6 @@
             time.sleep(10)  # Wait 10 seconds and try again
         else:
             break
->>>>>>> 6970b6e3
 
 
 def task_creation_agent(objective: str, result: Dict, task_description: str, task_list: List[str]):
@@ -239,19 +192,11 @@
         # Step 2: Enrich result and store in Pinecone
         enriched_result = {'data': result}  # This is where you should enrich the result if needed
         result_id = f"result_{task['task_id']}"
-<<<<<<< HEAD
-        vector = enriched_result['data']  # extract the actual result from the dictionary
-        index.upsert([(result_id, get_ada_embedding(vector), {"task": task['task_name'], "result":result})])
-
-    # Step 3: Create new tasks and reprioritize task list
-    new_tasks = task_creation_agent(OBJECTIVE, enriched_result, task["task_name"], [t["task_name"] for t in task_list])
-=======
         vector = get_ada_embedding(enriched_result['data'])  # get vector of the actual result extracted from the dictionary
-        index.upsert([(result_id, vector, {"task":task['task_name'],"result":result})])
+        index.upsert([(result_id, vector, {"task": task['task_name'], "result": result})])
 
         # Step 3: Create new tasks and reprioritize task list
-        new_tasks = task_creation_agent(OBJECTIVE,enriched_result, task["task_name"], [t["task_name"] for t in task_list])
->>>>>>> 6970b6e3
+        new_tasks = task_creation_agent(OBJECTIVE, enriched_result, task["task_name"], [t["task_name"] for t in task_list])
 
         for new_task in new_tasks:
             task_id_counter += 1
