#!/usr/bin/env python3
import os
import time
<<<<<<< HEAD
import argparse
import importlib
=======
>>>>>>> b7a17e93
import openai
import pinecone
from collections import deque
from typing import Dict, List
from dotenv import load_dotenv

#Set Variables
load_dotenv()

# Engine configuration

# API Keys
OPENAI_API_KEY = os.getenv("OPENAI_API_KEY", "")
assert OPENAI_API_KEY, "OPENAI_API_KEY environment variable is missing from .env"

PINECONE_API_KEY = os.getenv("PINECONE_API_KEY", "")
assert PINECONE_API_KEY, "PINECONE_API_KEY environment variable is missing from .env"

PINECONE_ENVIRONMENT = os.getenv("PINECONE_ENVIRONMENT", "us-east1-gcp")
assert PINECONE_ENVIRONMENT, "PINECONE_ENVIRONMENT environment variable is missing from .env"

# Table config
YOUR_TABLE_NAME = os.getenv("TABLE_NAME", "")
assert YOUR_TABLE_NAME, "TABLE_NAME environment variable is missing from .env"

# Run configuration

<<<<<<< HEAD
parser = argparse.ArgumentParser(
    add_help=False,
    formatter_class=argparse.RawDescriptionHelpFormatter,
    epilog="""
cooperative mode enables multiple instances of babyagi to work towards the same objective.
 * none        - (default) no cooperation, each instance works on its own list of tasks
 * local       - local machine cooperation
                 uses ray to share the list of tasks for an objective
 * distributed - distributed cooperation (not implemented yet)
                 uses pinecone to share the list of tasks for an objective

examples:
 * start solving world hunger by creating initial list of tasks using GPT-4:
     %(prog)s -m local -t "Create initial list of tasks" -4 Solve world hunger
 * join the work on solving world hunger using GPT-3:
     %(prog)s -m local -j Solve world hunger
"""
)
parser.add_argument('objective', nargs='*', metavar='<objective>', help='''
main objective description. Doesn\'t need to be quoted.
if not specified, get OBJECTIVE from environment.
''', default=[os.getenv("OBJECTIVE", "")])
parser.add_argument('-n', '--name', required=False, help='''
babyagi instance name.
if not specified, get BABY_NAME from environment.
''', default=os.getenv("BABY_NAME", "BabyAGI"))
parser.add_argument('-m', '--mode', choices=['n', 'none', 'l', 'local', 'd', 'distributed'], help='''
cooperative mode type
''', default='none')
group = parser.add_mutually_exclusive_group()
group.add_argument('-t', '--task', metavar='<initial task>', help='''
initial task description. must be quoted.
if not specified, get INITIAL_TASK from environment.
''', default=os.getenv("INITIAL_TASK", os.getenv("FIRST_TASK", "")))
group.add_argument('-j', '--join', action='store_true', help='''
join an existing objective.
install cooperative requirements.
''')
parser.add_argument('-4', '--gpt-4', dest='use_gpt4', action='store_true', help='''
use GPT-4 instead of GPT-3
''')
parser.add_argument('-h', '-?', '--help', action='help', help='''
show this help message and exit
''')

args = parser.parse_args()

BABY_NAME = args.name
if not BABY_NAME:
    print("\033[91m\033[1m"+"BabyAGI instance name missing\n"+"\033[0m\033[0m")
    parser.print_help()
    parser.exit()

def can_import(module_name):
    try:
        importlib.import_module(module_name)
        return True
    except ImportError:
        return False

module_name = "ray"
COOPERATIVE_MODE = args.mode
if COOPERATIVE_MODE in ['l', 'local'] and not can_import(module_name):
    print("\033[91m\033[1m"+f"Local cooperative mode requires package {module_name}\nInstall:  pip install -r requirements-cooperative.txt\n"+"\033[0m\033[0m")
    parser.print_help()
    parser.exit()
elif COOPERATIVE_MODE in ['d', 'distributed']:
    print("\033[91m\033[1m"+"Distributed cooperative mode is not implemented yet\n"+"\033[0m\033[0m")
    parser.print_help()
    parser.exit()

JOIN_EXISTING_OBJECTIVE = args.join
if JOIN_EXISTING_OBJECTIVE and COOPERATIVE_MODE in ['n', 'none']:
    print("\033[91m\033[1m"+f"Joining existing objective requires local or distributed cooperative mode\n"+"\033[0m\033[0m")
    parser.print_help()
    parser.exit()

USE_GPT4 = args.use_gpt4

OBJECTIVE = ' '.join(args.objective).strip()
if not OBJECTIVE:
    print("\033[91m\033[1m"+"No objective specified or found in environment.\n"+"\033[0m\033[0m")
    parser.print_help()
    parser.exit()

INITIAL_TASK = args.task
if not INITIAL_TASK and not JOIN_EXISTING_OBJECTIVE:
    print("\033[91m\033[1m"+"No initial task specified or found in environment.\n"+"\033[0m\033[0m")
    parser.print_help()
    parser.exit()

print("\033[95m\033[1m"+"\n*****CONFIGURATION*****\n"+"\033[0m\033[0m")
print(f"Name: {BABY_NAME}")
print(f"LLM : {'GPT-4' if USE_GPT4 else 'GPT-3'}")
print(f"Mode: {'none' if COOPERATIVE_MODE in ['n', 'none'] else 'local' if COOPERATIVE_MODE in ['l', 'local'] else 'distributed' if COOPERATIVE_MODE in ['d', 'distributed'] else 'undefined'}")

if USE_GPT4:
    print("\033[91m\033[1m"+"\n*****USING GPT-4. POTENTIALLY EXPENSIVE. MONITOR YOUR COSTS*****"+"\033[0m\033[0m")

print("\033[94m\033[1m"+"\n*****OBJECTIVE*****\n"+"\033[0m\033[0m")
print(f"{OBJECTIVE}")

if not JOIN_EXISTING_OBJECTIVE: print("\033[93m\033[1m"+"\nInitial task:"+"\033[0m\033[0m"+f" {INITIAL_TASK}")
else: print("\033[93m\033[1m"+f"\nJoining to help the objective"+"\033[0m\033[0m")
=======
ENABLE_COMMAND_LINE_ARGS = os.getenv("ENABLE_COMMAND_LINE_ARGS", "false").lower() == "true"

USE_GPT4 = False
OBJECTIVE = os.getenv("OBJECTIVE", "")
INITIAL_TASK = os.getenv("INITIAL_TASK", os.getenv("FIRST_TASK", ""))

if ENABLE_COMMAND_LINE_ARGS:
    from extensions.argsparser import parse_arguments
    OBJECTIVE, INITIAL_TASK, USE_GPT4 = parse_arguments()

if USE_GPT4:
    print("\033[91m\033[1m"+"\n*****USING GPT-4. POTENTIALLY EXPENSIVE. MONITOR YOUR COSTS*****"+"\033[0m\033[0m")

print("\033[94m\033[1m"+"\n*****OBJECTIVE*****\n"+"\033[0m\033[0m")
print(f"{OBJECTIVE}")

print("\033[93m\033[1m"+"\nInitial task:"+"\033[0m\033[0m"+f" {INITIAL_TASK}")
>>>>>>> b7a17e93

# Configure OpenAI and Pinecone
openai.api_key = OPENAI_API_KEY
pinecone.init(api_key=PINECONE_API_KEY, environment=PINECONE_ENVIRONMENT)

# Create Pinecone index
table_name = YOUR_TABLE_NAME
dimension = 1536
metric = "cosine"
pod_type = "p1"
if table_name not in pinecone.list_indexes():
    pinecone.create_index(table_name, dimension=dimension, metric=metric, pod_type=pod_type)

# Connect to the index
index = pinecone.Index(table_name)

# Task storage supporting only a single instance of BabyAGI
class SingleTaskListStorage:
    def __init__(self):
        self.tasks = deque([])
        self.task_id_counter = 0

    def append(self, task: Dict):
        self.tasks.append(task)

    def replace(self, tasks: List[Dict]):
        self.tasks = deque(tasks)

    def popleft(self):
        return self.tasks.popleft()

    def is_empty(self):
        return False if self.tasks else True

    def next_task_id(self):
        self.task_id_counter += 1
        return self.task_id_counter

    def get_task_names(self):
        return [t["task_name"] for t in self.tasks]

# Initialize tasks storage
tasks_storage = SingleTaskListStorage()
if COOPERATIVE_MODE in ['l', 'local']:
    print("")
    from ray_storage import CooperativeTaskListStorage
    tasks_storage = CooperativeTaskListStorage(OBJECTIVE)
elif COOPERATIVE_MODE in ['d', 'distributed']:
    pass

# Get embedding for the text
def get_ada_embedding(text):
    text = text.replace("\n", " ")
    return openai.Embedding.create(input=[text], model="text-embedding-ada-002")["data"][0]["embedding"]

# Call the correct GPT model
def openai_call(prompt: str, use_gpt4: bool = False, temperature: float = 0.5, max_tokens: int = 100):
    if not use_gpt4:
        # GPT-3 DaVinci
        response = openai.Completion.create(
            engine='text-davinci-003',
            prompt=prompt,
            temperature=temperature,
            max_tokens=max_tokens,
            top_p=1,
            frequency_penalty=0,
            presence_penalty=0
        )
        return response.choices[0].text.strip()
    else:
        # GPT-4 chat
        messages=[{"role": "user", "content": prompt}]
        response = openai.ChatCompletion.create(
            model="gpt-4",
            messages = messages,
            temperature=temperature,
            max_tokens=max_tokens,
            n=1,
            stop=None,
        )
        return response.choices[0].message.content.strip()

# Create the follow up tasks based on the objective, the result of the last task, and the list of incomplete tasks
def task_creation_agent(objective: str, result: Dict, task_description: str, tasks: List[str]):
    prompt = f"You are an task creation AI that uses the result of an execution agent to create new tasks with the following objective: {objective}, The last completed task has the result: {result}. This result was based on this task description: {task_description}. These are incomplete tasks: {', '.join(tasks)}. Based on the result, create new tasks to be completed by the AI system that do not overlap with incomplete tasks. Return the tasks as an array."
    response = openai_call(prompt, USE_GPT4)
    new_tasks = response.split('\n')
    return [{"task_name": task_name} for task_name in new_tasks]

# Reprioritize the incomplete tasks
def prioritization_agent():
    global tasks_storage
    task_names = tasks_storage.get_task_names()    
    prompt = f"""You are an task prioritization AI tasked with cleaning the formatting of and reprioritizing the following tasks: {task_names}. Consider the ultimate objective of your team:{OBJECTIVE}. Do not remove any tasks. Return the result as a numbered list, like:
    #. First task
    #. Second task
    Start the task list with number {tasks_storage.next_task_id()}."""
    response = openai_call(prompt, USE_GPT4)
    new_tasks = response.split('\n')
    new_tasks_list = []
    for task_string in new_tasks:
        task_parts = task_string.strip().split(".", 1)
        if len(task_parts) == 2:
            task_id = task_parts[0].strip()
            task_name = task_parts[1].strip()
            new_tasks_list.append({"task_id": task_id, "task_name": task_name})
    tasks_storage.replace(new_tasks_list)

# Execute a task based on the objective and five previous tasks 
def execution_agent(objective:str, task: str) -> str:
    #context = context_agent(index="quickstart", query="my_search_query", n=5)
    context=context_agent(index=YOUR_TABLE_NAME, query=objective, n=5)
    #print("\n*******RELEVANT CONTEXT******\n")
    #print(context)
    prompt =f"You are an AI who performs one task based on the following objective: {objective}.\nTake into account these previously completed tasks: {context}\nYour task: {task}\nResponse:"
    return openai_call(prompt, USE_GPT4, 0.7, 2000)

# Get the top n completed tasks for the objective
def context_agent(query: str, index: str, n: int):
    query_embedding = get_ada_embedding(query)
    index = pinecone.Index(index_name=index)
    results = index.query(query_embedding, top_k=n, include_metadata=True)
    #print("***** RESULTS *****")
    #print(results)
    sorted_results = sorted(results.matches, key=lambda x: x.score, reverse=True)    
    return [(str(item.metadata['task'])) for item in sorted_results]

<<<<<<< HEAD
# Add the initial task if starting new objective
if not JOIN_EXISTING_OBJECTIVE:
    initial_task = {
        "task_id": tasks_storage.next_task_id(),
        "task_name": INITIAL_TASK
    }
    tasks_storage.append(initial_task)
=======
# Add the first task
first_task = {
    "task_id": 1,
    "task_name": INITIAL_TASK
}
>>>>>>> b7a17e93

# Main loop
while True:
    # As long as there are tasks in the storage...
    if not tasks_storage.is_empty():
        # Print the task list
        print("\033[96m\033[1m"+"\n*****TASK LIST*****\n"+"\033[0m\033[0m")
        for t in tasks_storage.get_task_names():
            print(" • "+t)

        # Step 1: Pull the first incomplete task
        task = tasks_storage.popleft()
        print("\033[92m\033[1m"+"\n*****NEXT TASK*****\n"+"\033[0m\033[0m")
        print(task['task_name'])

        # Send to execution function to complete the task based on the context
        result = execution_agent(OBJECTIVE, task["task_name"])
        print("\033[93m\033[1m"+"\n*****TASK RESULT*****\n"+"\033[0m\033[0m")
        print(result)

        # Step 2: Enrich result and store in Pinecone
        enriched_result = {'data': result}  # This is where you should enrich the result if needed
        result_id = f"result_{task['task_id']}"
        vector = enriched_result['data']  # extract the actual result from the dictionary
        index.upsert([(result_id, get_ada_embedding(vector), {"task":task['task_name'], "result":result})])

        # Step 3: Create new tasks and reprioritize task list
<<<<<<< HEAD
        new_tasks = task_creation_agent(OBJECTIVE, enriched_result, task["task_name"], tasks_storage.get_task_names())
        for new_task in new_tasks:
            new_task.update({"task_id": tasks_storage.next_task_id()})
            tasks_storage.append(new_task)

        prioritization_agent()
=======
        new_tasks = task_creation_agent(OBJECTIVE,enriched_result, task["task_name"], [t["task_name"] for t in task_list])

        for new_task in new_tasks:
            task_id_counter += 1
            new_task.update({"task_id": task_id_counter})
            add_task(new_task)
        prioritization_agent(this_task_id)
>>>>>>> b7a17e93

    time.sleep(1)  # Sleep before checking the task list again<|MERGE_RESOLUTION|>--- conflicted
+++ resolved
@@ -1,11 +1,6 @@
 #!/usr/bin/env python3
 import os
 import time
-<<<<<<< HEAD
-import argparse
-import importlib
-=======
->>>>>>> b7a17e93
 import openai
 import pinecone
 from collections import deque
@@ -33,97 +28,17 @@
 
 # Run configuration
 
-<<<<<<< HEAD
-parser = argparse.ArgumentParser(
-    add_help=False,
-    formatter_class=argparse.RawDescriptionHelpFormatter,
-    epilog="""
-cooperative mode enables multiple instances of babyagi to work towards the same objective.
- * none        - (default) no cooperation, each instance works on its own list of tasks
- * local       - local machine cooperation
-                 uses ray to share the list of tasks for an objective
- * distributed - distributed cooperation (not implemented yet)
-                 uses pinecone to share the list of tasks for an objective
-
-examples:
- * start solving world hunger by creating initial list of tasks using GPT-4:
-     %(prog)s -m local -t "Create initial list of tasks" -4 Solve world hunger
- * join the work on solving world hunger using GPT-3:
-     %(prog)s -m local -j Solve world hunger
-"""
-)
-parser.add_argument('objective', nargs='*', metavar='<objective>', help='''
-main objective description. Doesn\'t need to be quoted.
-if not specified, get OBJECTIVE from environment.
-''', default=[os.getenv("OBJECTIVE", "")])
-parser.add_argument('-n', '--name', required=False, help='''
-babyagi instance name.
-if not specified, get BABY_NAME from environment.
-''', default=os.getenv("BABY_NAME", "BabyAGI"))
-parser.add_argument('-m', '--mode', choices=['n', 'none', 'l', 'local', 'd', 'distributed'], help='''
-cooperative mode type
-''', default='none')
-group = parser.add_mutually_exclusive_group()
-group.add_argument('-t', '--task', metavar='<initial task>', help='''
-initial task description. must be quoted.
-if not specified, get INITIAL_TASK from environment.
-''', default=os.getenv("INITIAL_TASK", os.getenv("FIRST_TASK", "")))
-group.add_argument('-j', '--join', action='store_true', help='''
-join an existing objective.
-install cooperative requirements.
-''')
-parser.add_argument('-4', '--gpt-4', dest='use_gpt4', action='store_true', help='''
-use GPT-4 instead of GPT-3
-''')
-parser.add_argument('-h', '-?', '--help', action='help', help='''
-show this help message and exit
-''')
-
-args = parser.parse_args()
-
-BABY_NAME = args.name
-if not BABY_NAME:
-    print("\033[91m\033[1m"+"BabyAGI instance name missing\n"+"\033[0m\033[0m")
-    parser.print_help()
-    parser.exit()
-
-def can_import(module_name):
-    try:
-        importlib.import_module(module_name)
-        return True
-    except ImportError:
-        return False
-
-module_name = "ray"
-COOPERATIVE_MODE = args.mode
-if COOPERATIVE_MODE in ['l', 'local'] and not can_import(module_name):
-    print("\033[91m\033[1m"+f"Local cooperative mode requires package {module_name}\nInstall:  pip install -r requirements-cooperative.txt\n"+"\033[0m\033[0m")
-    parser.print_help()
-    parser.exit()
-elif COOPERATIVE_MODE in ['d', 'distributed']:
-    print("\033[91m\033[1m"+"Distributed cooperative mode is not implemented yet\n"+"\033[0m\033[0m")
-    parser.print_help()
-    parser.exit()
-
-JOIN_EXISTING_OBJECTIVE = args.join
-if JOIN_EXISTING_OBJECTIVE and COOPERATIVE_MODE in ['n', 'none']:
-    print("\033[91m\033[1m"+f"Joining existing objective requires local or distributed cooperative mode\n"+"\033[0m\033[0m")
-    parser.print_help()
-    parser.exit()
-
-USE_GPT4 = args.use_gpt4
-
-OBJECTIVE = ' '.join(args.objective).strip()
-if not OBJECTIVE:
-    print("\033[91m\033[1m"+"No objective specified or found in environment.\n"+"\033[0m\033[0m")
-    parser.print_help()
-    parser.exit()
-
-INITIAL_TASK = args.task
-if not INITIAL_TASK and not JOIN_EXISTING_OBJECTIVE:
-    print("\033[91m\033[1m"+"No initial task specified or found in environment.\n"+"\033[0m\033[0m")
-    parser.print_help()
-    parser.exit()
+ENABLE_COMMAND_LINE_ARGS = os.getenv("ENABLE_COMMAND_LINE_ARGS", "false").lower() == "true"
+
+USE_GPT4 = False
+OBJECTIVE = os.getenv("OBJECTIVE", "")
+INITIAL_TASK = os.getenv("INITIAL_TASK", os.getenv("FIRST_TASK", ""))
+COOPERATIVE_MODE = "none"
+JOIN_EXISTING_OBJECTIVE = False
+
+if ENABLE_COMMAND_LINE_ARGS:
+    from extensions.argsparser import parse_arguments
+    OBJECTIVE, INITIAL_TASK, USE_GPT4, BABY_NAME, COOPERATIVE_MODE, JOIN_EXISTING_OBJECTIVE = parse_arguments()
 
 print("\033[95m\033[1m"+"\n*****CONFIGURATION*****\n"+"\033[0m\033[0m")
 print(f"Name: {BABY_NAME}")
@@ -138,25 +53,6 @@
 
 if not JOIN_EXISTING_OBJECTIVE: print("\033[93m\033[1m"+"\nInitial task:"+"\033[0m\033[0m"+f" {INITIAL_TASK}")
 else: print("\033[93m\033[1m"+f"\nJoining to help the objective"+"\033[0m\033[0m")
-=======
-ENABLE_COMMAND_LINE_ARGS = os.getenv("ENABLE_COMMAND_LINE_ARGS", "false").lower() == "true"
-
-USE_GPT4 = False
-OBJECTIVE = os.getenv("OBJECTIVE", "")
-INITIAL_TASK = os.getenv("INITIAL_TASK", os.getenv("FIRST_TASK", ""))
-
-if ENABLE_COMMAND_LINE_ARGS:
-    from extensions.argsparser import parse_arguments
-    OBJECTIVE, INITIAL_TASK, USE_GPT4 = parse_arguments()
-
-if USE_GPT4:
-    print("\033[91m\033[1m"+"\n*****USING GPT-4. POTENTIALLY EXPENSIVE. MONITOR YOUR COSTS*****"+"\033[0m\033[0m")
-
-print("\033[94m\033[1m"+"\n*****OBJECTIVE*****\n"+"\033[0m\033[0m")
-print(f"{OBJECTIVE}")
-
-print("\033[93m\033[1m"+"\nInitial task:"+"\033[0m\033[0m"+f" {INITIAL_TASK}")
->>>>>>> b7a17e93
 
 # Configure OpenAI and Pinecone
 openai.api_key = OPENAI_API_KEY
@@ -284,7 +180,6 @@
     sorted_results = sorted(results.matches, key=lambda x: x.score, reverse=True)    
     return [(str(item.metadata['task'])) for item in sorted_results]
 
-<<<<<<< HEAD
 # Add the initial task if starting new objective
 if not JOIN_EXISTING_OBJECTIVE:
     initial_task = {
@@ -292,13 +187,6 @@
         "task_name": INITIAL_TASK
     }
     tasks_storage.append(initial_task)
-=======
-# Add the first task
-first_task = {
-    "task_id": 1,
-    "task_name": INITIAL_TASK
-}
->>>>>>> b7a17e93
 
 # Main loop
 while True:
@@ -326,21 +214,11 @@
         index.upsert([(result_id, get_ada_embedding(vector), {"task":task['task_name'], "result":result})])
 
         # Step 3: Create new tasks and reprioritize task list
-<<<<<<< HEAD
         new_tasks = task_creation_agent(OBJECTIVE, enriched_result, task["task_name"], tasks_storage.get_task_names())
         for new_task in new_tasks:
             new_task.update({"task_id": tasks_storage.next_task_id()})
             tasks_storage.append(new_task)
 
         prioritization_agent()
-=======
-        new_tasks = task_creation_agent(OBJECTIVE,enriched_result, task["task_name"], [t["task_name"] for t in task_list])
-
-        for new_task in new_tasks:
-            task_id_counter += 1
-            new_task.update({"task_id": task_id_counter})
-            add_task(new_task)
-        prioritization_agent(this_task_id)
->>>>>>> b7a17e93
 
     time.sleep(1)  # Sleep before checking the task list again