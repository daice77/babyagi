--- conflicted
+++ resolved
@@ -99,11 +99,7 @@
         assert os.path.exists(LLAMA_MODEL_PATH), "\033[91m\033[1m" + f"Model can't be found." + "\033[0m\033[0m"
 
         CTX_MAX = 2048
-<<<<<<< HEAD
-        LLAMA_THREADS_NUM = int(os.getenv("LLAMA_THREADS_NUM", 16))
-=======
-        THREADS_NUM = 4
->>>>>>> 5915f86a
+        LLAMA_THREADS_NUM = int(os.getenv("LLAMA_THREADS_NUM", 4))
         llm = Llama(
             model_path=LLAMA_MODEL_PATH,
             n_ctx=CTX_MAX, n_threads=LLAMA_THREADS_NUM,
