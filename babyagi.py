--- conflicted
+++ resolved
@@ -218,10 +218,6 @@
                 )
                 return response.choices[0].message.content.strip()
         except openai.error.RateLimitError:
-<<<<<<< HEAD
-            print_orig(
-                "The OpenAI API rate limit has been exceeded. Waiting 10 seconds and trying again."
-=======
             print(
                 "   *** The OpenAI API rate limit has been exceeded. Waiting 10 seconds and trying again. ***"
             )
@@ -249,7 +245,6 @@
         except openai.error.ServiceUnavailableError:
             print(
                 "   *** OpenAI API service unavailable. Waiting 10 seconds and trying again. ***"
->>>>>>> 17f1e830
             )
             time.sleep(10)  # Wait 10 seconds and try again
         else:
@@ -292,7 +287,7 @@
     tasks_storage.replace(new_tasks_list)
 
 
-# Execute a task based on the objective and five previous tasks 
+# Execute a task based on the objective and five previous tasks
 def execution_agent(objective: str, task: str) -> str:
     """
     Executes a task based on the given objective and previous context.
