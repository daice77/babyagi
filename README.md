# babyagi


# Objective
This Python script is an example of an AI-powered task management system. The system uses OpenAI and Pinecone APIs to create, prioritize, and execute tasks. The main idea behind this system is that it creates tasks based on the result of previous tasks and a predefined objective. The script then uses OpenAI's natural language processing (NLP) capabilities to create new tasks based on the objective, and Pinecone to store and retrieve task results for context. This is a paired-down version of the original [Task-Driven Autonomous Agent](https://twitter.com/yoheinakajima/status/1640934493489070080?s=20) (Mar 28, 2023).

This README will cover the following:

* How the script works 

* How to use the script 
* Warning about running the script continuously
# How It Works
The script works by running an infinite loop that does the following steps:

1. Pulls the first task from the task list.
2. Sends the task to the execution agent, which uses OpenAI's API to complete the task based on the context.
3. Enriches the result and stores it in Pinecone.
4. Creates new tasks and reprioritizes the task list based on the objective and the result of the previous task.
The execution_agent() function is where the OpenAI API is used. It takes two parameters: the objective and the task. It then sends a prompt to OpenAI's API, which returns the result of the task. The prompt consists of a description of the AI system's task, the objective, and the task itself. The result is then returned as a string.

The task_creation_agent() function is where OpenAI's API is used to create new tasks based on the objective and the result of the previous task. The function takes four parameters: the objective, the result of the previous task, the task description, and the current task list. It then sends a prompt to OpenAI's API, which returns a list of new tasks as strings. The function then returns the new tasks as a list of dictionaries, where each dictionary contains the name of the task.

The prioritization_agent() function is where OpenAI's API is used to reprioritize the task list. The function takes one parameter, the ID of the current task. It sends a prompt to OpenAI's API, which returns the reprioritized task list as a numbered list.

Finally, the script uses Pinecone to store and retrieve task results for context. The script creates a Pinecone index based on the table name specified in the YOUR_TABLE_NAME variable. Pinecone is then used to store the results of the task in the index, along with the task name and any additional metadata.

# How to Use
To use the script, you will need to follow these steps:

1. Install the required packages: `pip install -r requirements.txt`
2. Copy the .env.example file to .env: `cp .env.example .env`. This is where you will set the following variables.
3. Set your OpenAI and Pinecone API keys in the OPENAI_API_KEY and PINECONE_API_KEY variables.
4. Set the Pinecone environment in the PINECONE_ENVIRONMENT variable.
5. Set the name of the table where the task results will be stored in the TABLE_NAME variable.
6. Set the objective of the task management system in the OBJECTIVE variable. Alternatively you can pass it to the script as a quote argument.
```
./babyagi.py ["<objective>"]
```
7. Set the first task of the system in the FIRST_TASK variable.
8. Run the script.

# Warning
This script is designed to be run continuously as part of a task management system. Running this script continuously can result in high API usage, so please use it responsibly. Additionally, the script requires the OpenAI and Pinecone APIs to be set up correctly, so make sure you have set up the APIs before running the script.

<<<<<<< HEAD
#Backstory
BabyAGI is a paired-down version of the original [Task-Driven Autonomous Agent](https://twitter.com/yoheinakajima/status/1640934493489070080?s=20) (Mar 28, 2023) shared on Twitter. This version is down to 140 lines: 13 comments, 22 blanks, and 105 code. The name of the repo came up in the reaction to the original autonomous agent - the author does not mean to imply that this is AGI.

Made with love by [@yoheinakajima](https://twitter.com/yoheinakajima), who happens to be a VC - so if you use this to build a startup, ping him!
=======
# Contribution
Quick Update (4/5): I know there are a growing number of PRs, appreciate your patience - as I am both new to GitHub/OpenSource, and did not plan my time availability accordingly this week. Re:direction, I've been torn on keeping it simple vs expanding - currently leaning towards keeping a core Baby AGI simple, and using this as a platform to support and promote different approaches to expanding this (eg. BabyAGIxLangchain as one direction). I believe there are various opinionated approaches that are worth exploring, and I see value in having a central place to compare and discuss. More updates coming shortly.

Very appreciative of the PRs, which I've started pulling! I am new to GitHub and open source, so please be patient as I learn to manage this project properly. I run a VC firm by day, so I will generally be checking PRs and issues at night after I get my kids down - which may not be every night. Open to the idea of bringing in support, will be updating this section soon (expectations, visions, etc). Talking to lots of people and learning - hang tight for updates!

# Backstory
BabyAGI is a paired-down version of the original [Task-Driven Autonomous Agent](https://twitter.com/yoheinakajima/status/1640934493489070080?s=20) (Mar 28, 2023) shared on Twitter. This version is down to 140 lines: 13 comments, 22 blank, 105 code. The name of the repo came up in the reaction to the original autonomous agent - the author does not mean to imply that this is AGI.

Made with love by [@yoheinakajima](https://twitter.com/yoheinakajima), who happens to be a VC (would love to see what you're building!)
>>>>>>> 9c9a59c9
<|MERGE_RESOLUTION|>--- conflicted
+++ resolved
@@ -43,19 +43,12 @@
 # Warning
 This script is designed to be run continuously as part of a task management system. Running this script continuously can result in high API usage, so please use it responsibly. Additionally, the script requires the OpenAI and Pinecone APIs to be set up correctly, so make sure you have set up the APIs before running the script.
 
-<<<<<<< HEAD
-#Backstory
-BabyAGI is a paired-down version of the original [Task-Driven Autonomous Agent](https://twitter.com/yoheinakajima/status/1640934493489070080?s=20) (Mar 28, 2023) shared on Twitter. This version is down to 140 lines: 13 comments, 22 blanks, and 105 code. The name of the repo came up in the reaction to the original autonomous agent - the author does not mean to imply that this is AGI.
-
-Made with love by [@yoheinakajima](https://twitter.com/yoheinakajima), who happens to be a VC - so if you use this to build a startup, ping him!
-=======
 # Contribution
 Quick Update (4/5): I know there are a growing number of PRs, appreciate your patience - as I am both new to GitHub/OpenSource, and did not plan my time availability accordingly this week. Re:direction, I've been torn on keeping it simple vs expanding - currently leaning towards keeping a core Baby AGI simple, and using this as a platform to support and promote different approaches to expanding this (eg. BabyAGIxLangchain as one direction). I believe there are various opinionated approaches that are worth exploring, and I see value in having a central place to compare and discuss. More updates coming shortly.
 
 Very appreciative of the PRs, which I've started pulling! I am new to GitHub and open source, so please be patient as I learn to manage this project properly. I run a VC firm by day, so I will generally be checking PRs and issues at night after I get my kids down - which may not be every night. Open to the idea of bringing in support, will be updating this section soon (expectations, visions, etc). Talking to lots of people and learning - hang tight for updates!
 
 # Backstory
-BabyAGI is a paired-down version of the original [Task-Driven Autonomous Agent](https://twitter.com/yoheinakajima/status/1640934493489070080?s=20) (Mar 28, 2023) shared on Twitter. This version is down to 140 lines: 13 comments, 22 blank, 105 code. The name of the repo came up in the reaction to the original autonomous agent - the author does not mean to imply that this is AGI.
+BabyAGI is a paired-down version of the original [Task-Driven Autonomous Agent](https://twitter.com/yoheinakajima/status/1640934493489070080?s=20) (Mar 28, 2023) shared on Twitter. This version is down to 140 lines: 13 comments, 22 blanks, and 105 code. The name of the repo came up in the reaction to the original autonomous agent - the author does not mean to imply that this is AGI.
 
-Made with love by [@yoheinakajima](https://twitter.com/yoheinakajima), who happens to be a VC (would love to see what you're building!)
->>>>>>> 9c9a59c9
+Made with love by [@yoheinakajima](https://twitter.com/yoheinakajima), who happens to be a VC (would love to see what you're building!)